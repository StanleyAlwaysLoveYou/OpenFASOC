klayout - 0.28.2-1
<<<<<<< HEAD
OpenROAD - 2.0_6708
=======
OpenROAD - 2.0_6760
>>>>>>> e6a96771
yosys - 0.23+3
magic - 8.3.356
netgen - 1.5.244
open_pdks - 1.0.378<|MERGE_RESOLUTION|>--- conflicted
+++ resolved
@@ -1,9 +1,5 @@
 klayout - 0.28.2-1
-<<<<<<< HEAD
-OpenROAD - 2.0_6708
-=======
 OpenROAD - 2.0_6760
->>>>>>> e6a96771
 yosys - 0.23+3
 magic - 8.3.356
 netgen - 1.5.244
